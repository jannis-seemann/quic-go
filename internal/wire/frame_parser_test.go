package wire

import (
	"bytes"
<<<<<<< HEAD
	"fmt"
	"io"
=======
	"crypto/rand"
>>>>>>> 893a5941
	"slices"
	"testing"
	"time"

	"github.com/quic-go/quic-go/internal/protocol"
	"github.com/quic-go/quic-go/internal/qerr"
	"github.com/stretchr/testify/require"
)

func TestFrameTypeParsingReturnsNilWhenNothingToRead(t *testing.T) {
	parser := NewFrameParser(true, true)
	frameType, l, err := parser.ParseType(nil, protocol.Encryption1RTT)
	require.Equal(t, io.EOF, err)
	require.Zero(t, frameType)
	require.Zero(t, l)
}

func TestParseLessCommonFrameReturnsEOFWhenNothingToRead(t *testing.T) {
	parser := NewFrameParser(true, true)
	l, f, err := parser.ParseLessCommonFrame(FrameTypeMaxStreamData, nil, protocol.Version1)
	require.IsType(t, &qerr.TransportError{}, err)
	require.Zero(t, l)
	require.Zero(t, f)
}

func TestFrameParsingSkipsPaddingFrames(t *testing.T) {
	parser := NewFrameParser(true, true)
	b := []byte{0, 0} // 2 PADDING frames
	b, err := (&PingFrame{}).Append(b, protocol.Version1)
	require.NoError(t, err)

	frameType, l, err := parser.ParseType(b, protocol.Encryption1RTT)
	require.NoError(t, err)
	require.Equal(t, 3, l)
	require.Equal(t, FrameTypePing, frameType)

	frame, l, err := parser.ParseLessCommonFrame(frameType, b[1:], protocol.Version1)
	require.NoError(t, err)
	require.Zero(t, l)
	require.IsType(t, &PingFrame{}, frame)
}

func TestFrameParsingHandlesPaddingAtEnd(t *testing.T) {
	parser := NewFrameParser(true, true)
	b := []byte{0, 0, 0}

	_, l, err := parser.ParseType(b, protocol.Encryption1RTT)
	require.Equal(t, io.EOF, err)
	require.Equal(t, 3, l)
}

func TestFrameParsingParsesSingleFrame(t *testing.T) {
	parser := NewFrameParser(true, true)
	var b []byte
	for range 10 {
		var err error
		b, err = (&PingFrame{}).Append(b, protocol.Version1)
		require.NoError(t, err)
	}
	frameType, l, err := parser.ParseType(b, protocol.Encryption1RTT)
	require.NoError(t, err)
	require.Equal(t, FrameTypePing, frameType)
	require.Equal(t, 1, l)

	frame, l, err := parser.ParseLessCommonFrame(frameType, b, protocol.Version1)
	require.NoError(t, err)
	require.Zero(t, l)
	require.IsType(t, &PingFrame{}, frame)
}

func TestFrameParserACK(t *testing.T) {
	parser := NewFrameParser(true, true)
	f := &AckFrame{AckRanges: []AckRange{{Smallest: 1, Largest: 0x13}}}
	b, err := f.Append(nil, protocol.Version1)
	require.NoError(t, err)
	frameType, l, err := parser.ParseType(b, protocol.Encryption1RTT)
	require.NoError(t, err)
	require.Equal(t, FrameTypeAck, frameType)
	require.Equal(t, 1, l)

	frame, l, err := parser.ParseAckFrame(frameType, b[l:], protocol.Encryption1RTT, protocol.Version1)
	require.NoError(t, err)
	require.NotNil(t, frame)
	require.Equal(t, protocol.PacketNumber(0x13), frame.LargestAcked())
	require.Equal(t, len(b)-1, l)
}

func TestFrameParserAckDelay(t *testing.T) {
	t.Run("1-RTT", func(t *testing.T) {
		testFrameParserAckDelay(t, protocol.Encryption1RTT)
	})
	t.Run("Handshake", func(t *testing.T) {
		testFrameParserAckDelay(t, protocol.EncryptionHandshake)
	})
}

func testFrameParserAckDelay(t *testing.T, encLevel protocol.EncryptionLevel) {
	parser := NewFrameParser(true, true)
	parser.SetAckDelayExponent(protocol.AckDelayExponent + 2)
	f := &AckFrame{
		AckRanges: []AckRange{{Smallest: 1, Largest: 1}},
		DelayTime: time.Second,
	}
	b, err := f.Append(nil, protocol.Version1)
	require.NoError(t, err)
	frameType, l, err := parser.ParseType(b, encLevel)
	require.NoError(t, err)
	require.Equal(t, FrameTypeAck, frameType)
	require.Equal(t, 1, l)

	frame, l, err := parser.ParseAckFrame(frameType, b[l:], encLevel, protocol.Version1)
	require.NoError(t, err)
	require.Equal(t, len(b)-1, l)
	if encLevel == protocol.Encryption1RTT {
		require.Equal(t, 4*time.Second, frame.DelayTime)
	} else {
		require.Equal(t, time.Second, frame.DelayTime)
	}
}

func checkFrameUnsupported(t *testing.T, err error, expectedFrameType uint64) {
	t.Helper()
	require.ErrorContains(t, err, errUnknownFrameType.Error())
	var transportErr *qerr.TransportError
	require.ErrorAs(t, err, &transportErr)
	require.Equal(t, qerr.FrameEncodingError, transportErr.ErrorCode)
	require.Equal(t, expectedFrameType, transportErr.FrameType)
	require.Equal(t, "unknown frame type", transportErr.ErrorMessage)
}

func TestFrameParserStreamFrames(t *testing.T) {
	parser := NewFrameParser(true, true)
	f := &StreamFrame{
		StreamID: 0x42,
		Offset:   0x1337,
		Fin:      true,
		Data:     []byte("foobar"),
	}
	b, err := f.Append(nil, protocol.Version1)
	require.NoError(t, err)
	frameType, l, err := parser.ParseType(b, protocol.Encryption1RTT)
	require.NoError(t, err)
	require.Equal(t, FrameType(0xd), frameType)
	require.True(t, frameType.IsStreamFrameType())
	require.Equal(t, 1, l)

	// ParseLessCommonFrame should not handle Stream Frames
	frame, l, err := parser.ParseLessCommonFrame(frameType, b[l:], protocol.Version1)
	checkFrameUnsupported(t, err, 0xd)
	require.Nil(t, frame)
	require.Zero(t, l)
}

func TestParseStreamFrameWrapsError(t *testing.T) {
	parser := NewFrameParser(true, true)
	f := &StreamFrame{
		StreamID:       0x1234,
		Offset:         0x1000,
		Data:           []byte("hello world"),
		DataLenPresent: true,
	}
	b, err := f.Append(nil, protocol.Version1)
	require.NoError(t, err)

	// Corrupt the buffer to trigger a parse error
	b = b[:len(b)-2] // Remove last 2 bytes to cause an EOF

	frameType, l, err := parser.ParseType(b, protocol.Encryption1RTT)
	require.NoError(t, err)

	frame, n, err := parser.ParseStreamFrame(frameType, b[l:], protocol.Version1)
	require.Nil(t, frame)
	require.Zero(t, n)

	var transportErr *qerr.TransportError
	require.ErrorAs(t, err, &transportErr)
	require.Equal(t, qerr.FrameEncodingError, transportErr.ErrorCode)
	require.Equal(t, uint64(frameType), transportErr.FrameType)
	require.Contains(t, transportErr.Error(), "EOF")
}

func TestParseStreamFrameSuccess(t *testing.T) {
	parser := NewFrameParser(true, true)
	original := &StreamFrame{
		StreamID:       0x1234,
		Offset:         0x1000,
		Fin:            true,
		Data:           []byte("hello world"),
		DataLenPresent: true,
	}
	b, err := original.Append(nil, protocol.Version1)
	require.NoError(t, err)

	frameType, l, err := parser.ParseType(b, protocol.Encryption1RTT)
	require.NoError(t, err)
	require.True(t, frameType.IsStreamFrameType())
	require.Equal(t, FrameType(0x0f), frameType) // STREAM | OFF | LEN | FIN

	parsed, n, err := parser.ParseStreamFrame(frameType, b[l:], protocol.Version1)
	require.NoError(t, err)
	require.NotNil(t, parsed)
	require.Equal(t, len(b)-l, n)

	require.Equal(t, original.StreamID, parsed.StreamID)
	require.Equal(t, original.Offset, parsed.Offset)
	require.Equal(t, original.Fin, parsed.Fin)
	require.Equal(t, original.DataLenPresent, parsed.DataLenPresent)
	require.Equal(t, original.Data, parsed.Data)
}

func TestFrameParserFrames(t *testing.T) {
	tests := []struct {
		name      string
		frameType FrameType
		frame     Frame
	}{
		{
			name:      "MAX_DATA",
			frameType: FrameTypeMaxData,
			frame:     &MaxDataFrame{MaximumData: 0xcafe},
		},
		{
			name:      "MAX_STREAM_DATA",
			frameType: FrameTypeMaxStreamData,
			frame:     &MaxStreamDataFrame{StreamID: 0xdeadbeef, MaximumStreamData: 0xdecafbad},
		},
		{
			name:      "RESET_STREAM",
			frameType: FrameTypeResetStream,
			frame: &ResetStreamFrame{
				StreamID:  0xdeadbeef,
				FinalSize: 0xdecafbad1234,
				ErrorCode: 0x1337,
			},
		},
		{
			name:      "STOP_SENDING",
			frameType: FrameTypeStopSending,
			frame:     &StopSendingFrame{StreamID: 0x42},
		},
		{
			name:      "CRYPTO",
			frameType: FrameTypeCrypto,
			frame:     &CryptoFrame{Offset: 0x1337, Data: []byte("lorem ipsum")},
		},
		{
			name:      "NEW_TOKEN",
			frameType: FrameTypeNewToken,
			frame:     &NewTokenFrame{Token: []byte("foobar")},
		},
		{
			name:      "MAX_STREAMS",
			frameType: FrameTypeBidiMaxStreams,
			frame:     &MaxStreamsFrame{Type: protocol.StreamTypeBidi, MaxStreamNum: 0x1337},
		},
		{
			name:      "DATA_BLOCKED",
			frameType: FrameTypeDataBlocked,
			frame:     &DataBlockedFrame{MaximumData: 0x1234},
		},
		{
			name:      "STREAM_DATA_BLOCKED",
			frameType: FrameTypeStreamDataBlocked,
			frame:     &StreamDataBlockedFrame{StreamID: 0xdeadbeef, MaximumStreamData: 0xdead},
		},
		{
			name:      "STREAMS_BLOCKED",
			frameType: FrameTypeBidiStreamBlocked,
			frame:     &StreamsBlockedFrame{Type: protocol.StreamTypeBidi, StreamLimit: 0x1234567},
		},
		{
			name:      "NEW_CONNECTION_ID",
			frameType: FrameTypeNewConnectionID,
			frame: &NewConnectionIDFrame{
				SequenceNumber:      0x1337,
				ConnectionID:        protocol.ParseConnectionID([]byte{0xde, 0xad, 0xbe, 0xef}),
				StatelessResetToken: protocol.StatelessResetToken{0, 1, 2, 3, 4, 5, 6, 7, 8, 9, 10, 11, 12, 13, 14, 15},
			},
		},
		{
			name:      "RETIRE_CONNECTION_ID",
			frameType: FrameTypeRetireConnectionID,
			frame:     &RetireConnectionIDFrame{SequenceNumber: 0x1337},
		},
		{
			name:      "PATH_CHALLENGE",
			frameType: FrameTypePathChallenge,
			frame:     &PathChallengeFrame{Data: [8]byte{1, 2, 3, 4, 5, 6, 7, 8}},
		},
		{
			name:      "PATH_RESPONSE",
			frameType: FrameTypePathResponse,
			frame:     &PathResponseFrame{Data: [8]byte{1, 2, 3, 4, 5, 6, 7, 8}},
		},
		{
			name:      "CONNECTION_CLOSE",
			frameType: FrameTypeConnectionClose,
			frame:     &ConnectionCloseFrame{IsApplicationError: false, ReasonPhrase: "foobar"},
		},
		{
			name:      "APPLICATION_CLOSE",
			frameType: FrameTypeApplicationClose,
			frame:     &ConnectionCloseFrame{IsApplicationError: true, ReasonPhrase: "foobar"},
		},
		{
			name:      "HANDSHAKE_DONE",
			frameType: FrameTypeHandshakeDone,
			frame:     &HandshakeDoneFrame{},
		},
		{
			name:      "RESET_STREAM_AT",
			frameType: FrameTypeResetStreamAt,
			frame:     &ResetStreamFrame{StreamID: 0x1337, ReliableSize: 0x42, FinalSize: 0xdeadbeef},
		},
	}

	for _, test := range tests {
		t.Run(test.name, func(t *testing.T) {
			parser := NewFrameParser(true, true)
			b, err := test.frame.Append(nil, protocol.Version1)
			require.NoError(t, err)

			frameType, l, err := parser.ParseType(b, protocol.Encryption1RTT)
			require.NoError(t, err)
			require.Equal(t, test.frameType, frameType)
			require.Equal(t, 1, l)

			frame, l, err := parser.ParseLessCommonFrame(frameType, b[l:], protocol.Version1)
			require.NoError(t, err)
			require.Equal(t, test.frame, frame)
			require.Equal(t, len(b)-1, l)
		})
	}
}

func TestFrameAllowedAtEncLevelMatrix(t *testing.T) {
	type frameDef struct {
		name      string
		frameType FrameType
		frame     Frame
		allowed   map[protocol.EncryptionLevel]bool
	}

	commonAckRange := []AckRange{{Smallest: 1, Largest: 1}}
	commonToken := []byte("tok")
	commonStreamData := []byte("x")

	frames := []frameDef{
		{
			"CRYPTO_FRAME", FrameTypeCrypto, &CryptoFrame{Offset: 0, Data: []byte("foo")},
			map[protocol.EncryptionLevel]bool{
				protocol.EncryptionInitial:   true,
				protocol.EncryptionHandshake: true,
				protocol.Encryption0RTT:      false,
				protocol.Encryption1RTT:      true,
			},
		},
		{
			"ACK_FRAME", FrameTypeAck, &AckFrame{AckRanges: commonAckRange},
			map[protocol.EncryptionLevel]bool{
				protocol.EncryptionInitial:   true,
				protocol.EncryptionHandshake: true,
				protocol.Encryption0RTT:      false,
				protocol.Encryption1RTT:      true,
			},
		},
		{
			"ACK_ECN_FRAME", FrameTypeAckECN, &AckFrame{AckRanges: commonAckRange, ECT0: 1, ECT1: 1, ECNCE: 1},
			map[protocol.EncryptionLevel]bool{
				protocol.EncryptionInitial:   true,
				protocol.EncryptionHandshake: true,
				protocol.Encryption0RTT:      false,
				protocol.Encryption1RTT:      true,
			},
		},
		{
			"CONNECTION_CLOSE_FRAME", FrameTypeConnectionClose, &ConnectionCloseFrame{IsApplicationError: false, ReasonPhrase: "err"},
			map[protocol.EncryptionLevel]bool{
				protocol.EncryptionInitial:   true,
				protocol.EncryptionHandshake: true,
				protocol.Encryption0RTT:      false,
				protocol.Encryption1RTT:      true,
			},
		},
		{
			"PING_FRAME", FrameTypePing, &PingFrame{},
			map[protocol.EncryptionLevel]bool{
				protocol.EncryptionInitial:   true,
				protocol.EncryptionHandshake: true,
				protocol.Encryption0RTT:      true,
				protocol.Encryption1RTT:      true,
			},
		},
		{
			"NEW_TOKEN_FRAME", FrameTypeNewToken, &NewTokenFrame{Token: commonToken},
			map[protocol.EncryptionLevel]bool{
				protocol.EncryptionInitial:   false,
				protocol.EncryptionHandshake: false,
				protocol.Encryption0RTT:      false,
				protocol.Encryption1RTT:      true,
			},
		},
		{
			"PATH_RESPONSE_FRAME", FrameTypePathResponse, &PathResponseFrame{Data: [8]byte{1, 2, 3, 4, 5, 6, 7, 8}},
			map[protocol.EncryptionLevel]bool{
				protocol.EncryptionInitial:   false,
				protocol.EncryptionHandshake: false,
				protocol.Encryption0RTT:      false,
				protocol.Encryption1RTT:      true,
			},
		},
		{
			"RETIRE_CONNECTION_ID_FRAME", FrameTypeRetireConnectionID, &RetireConnectionIDFrame{SequenceNumber: 1},
			map[protocol.EncryptionLevel]bool{
				protocol.EncryptionInitial:   false,
				protocol.EncryptionHandshake: false,
				protocol.Encryption0RTT:      false,
				protocol.Encryption1RTT:      true,
			},
		},
		{
			"MAX_DATA_FRAME", FrameTypeMaxData, &MaxDataFrame{MaximumData: 1},
			map[protocol.EncryptionLevel]bool{
				protocol.EncryptionInitial:   false,
				protocol.EncryptionHandshake: false,
				protocol.Encryption0RTT:      true,
				protocol.Encryption1RTT:      true,
			},
		},
		{
			"STREAM_FRAME", FrameType(0x8), &StreamFrame{StreamID: 1, Data: commonStreamData},
			map[protocol.EncryptionLevel]bool{
				protocol.EncryptionInitial:   false,
				protocol.EncryptionHandshake: false,
				protocol.Encryption0RTT:      true,
				protocol.Encryption1RTT:      true,
			},
		},
	}

	for _, f := range frames {
		for lvl, shouldAllow := range f.allowed {
			t.Run(fmt.Sprintf("%s/%v", f.name, lvl), func(t *testing.T) {
				parser := NewFrameParser(true, true)
				b, err := f.frame.Append(nil, protocol.Version1)
				require.NoError(t, err)
				frameType, _, err := parser.ParseType(b, lvl)
				if shouldAllow {
					require.NoError(t, err)
					require.Equal(t, f.frameType, frameType)
				} else {
					require.Error(t, err)
					var transportErr *qerr.TransportError
					require.ErrorAs(t, err, &transportErr)
					require.Equal(t, qerr.FrameEncodingError, transportErr.ErrorCode)
				}
			})
		}
	}
}

func TestFrameParserDatagramFrame(t *testing.T) {
	parser := NewFrameParser(true, true)
	f := &DatagramFrame{
		Data: []byte("foobar"),
	}
	b, err := f.Append(nil, protocol.Version1)
	require.NoError(t, err)
	frameType, l, err := parser.ParseType(b, protocol.Encryption1RTT)
	require.NoError(t, err)
	require.Equal(t, FrameTypeDatagramNoLength, frameType)
	require.Equal(t, 1, l)

	// ParseLessCommonFrame should not be used to handle DATAGRAM frames
	_, _, err = parser.ParseLessCommonFrame(frameType, b[l:], protocol.Version1)
	require.Error(t, err)

	// parseDatagramFrame should be used for this type
	datagramFrame, l, err := parser.ParseDatagramFrame(frameType, b[l:], protocol.Version1)
	require.NoError(t, err)
	require.IsType(t, &DatagramFrame{}, datagramFrame)
	require.Equal(t, 6, l)
	require.Equal(t, f.Data, datagramFrame.Data)
}

func TestFrameParserDatagramUnsupported(t *testing.T) {
	parser := NewFrameParser(false, true)
	f := &DatagramFrame{Data: []byte("foobar")}
	b, err := f.Append(nil, protocol.Version1)
	require.NoError(t, err)

	_, _, err = parser.ParseType(b, protocol.Encryption1RTT)
	checkFrameUnsupported(t, err, 0x30)
}

func TestFrameParserResetStreamAtUnsupported(t *testing.T) {
	parser := NewFrameParser(true, false)
	f := &ResetStreamFrame{StreamID: 0x1337, ReliableSize: 0x42, FinalSize: 0xdeadbeef}
	b, err := f.Append(nil, protocol.Version1)
	require.NoError(t, err)

	_, _, err = parser.ParseType(b, protocol.Encryption1RTT)
	checkFrameUnsupported(t, err, 0x24)
}

func TestFrameParserInvalidFrameType(t *testing.T) {
	parser := NewFrameParser(true, true)

	_, l, err := parser.ParseType(encodeVarInt(0x42), protocol.Encryption1RTT)

	require.Equal(t, 2, l)

	require.Error(t, err)
	var transportErr *qerr.TransportError
	require.ErrorAs(t, err, &transportErr)
	require.Equal(t, qerr.FrameEncodingError, transportErr.ErrorCode)
}

func TestFrameParsingErrorsOnInvalidFrames(t *testing.T) {
	parser := NewFrameParser(true, true)
	f := &MaxStreamDataFrame{
		StreamID:          0x1337,
		MaximumStreamData: 0xdeadbeef,
	}
	b, err := f.Append(nil, protocol.Version1)
	require.NoError(t, err)

	frameType, l, err := parser.ParseType(b[:len(b)-2], protocol.Encryption1RTT)
	require.NoError(t, err)
	require.Equal(t, FrameTypeMaxStreamData, frameType)
	require.Equal(t, 1, l)

	_, _, err = parser.ParseLessCommonFrame(frameType, b[1:len(b)-2], protocol.Version1)
	require.Error(t, err)
	var transportErr *qerr.TransportError
	require.ErrorAs(t, err, &transportErr)
	require.Equal(t, qerr.FrameEncodingError, transportErr.ErrorCode)
}

func writeFrames(tb testing.TB, frames ...Frame) []byte {
	var b []byte
	for _, f := range frames {
		var err error
		b, err = f.Append(b, protocol.Version1)
		require.NoError(tb, err)
<<<<<<< HEAD
=======
	}
	return b
}

// This function is used in benchmarks, and also to ensure zero allocation for STREAM frame parsing.
// We can therefore not use the require framework, as it allocates.
func parseFrames(tb testing.TB, parser *FrameParser, data []byte, frames ...Frame) {
	for _, expectedFrame := range frames {
		l, frame, err := parser.ParseNext(data, protocol.Encryption1RTT, protocol.Version1)
		if err != nil {
			tb.Fatal(err)
		}
		data = data[l:]
		if frame == nil {
			break
		}

		// Use type switch approach (like master branch)
		switch f := frame.(type) {
		case *StreamFrame:
			sf := expectedFrame.(*StreamFrame)
			if sf.StreamID != f.StreamID || sf.Offset != f.Offset || !bytes.Equal(sf.Data, f.Data) {
				tb.Fatalf("STREAM frame does not match: %v vs %v", sf, f)
			}
			f.PutBack()
		case *AckFrame:
			af, ok := expectedFrame.(*AckFrame)
			if !ok {
				tb.Fatalf("expected ACK, but got %v", expectedFrame)
			}
			if f.DelayTime != af.DelayTime || f.ECNCE != af.ECNCE || f.ECT0 != af.ECT0 || f.ECT1 != af.ECT1 {
				tb.Fatalf("ACK frame does not match: %v vs %v", af, f)
			}
			if !slices.Equal(f.AckRanges, af.AckRanges) {
				tb.Fatalf("ACK frame ACK ranges don't match: %v vs %v", af, f)
			}
		case *DatagramFrame:
			df, ok := expectedFrame.(*DatagramFrame)
			if !ok {
				tb.Fatalf("expected DATAGRAM, but got %v", expectedFrame)
			}
			if df.DataLenPresent != f.DataLenPresent || !bytes.Equal(df.Data, f.Data) {
				tb.Fatalf("DATAGRAM frame does not match: %v vs %v", df, f)
			}
		case *MaxDataFrame:
			mdf, ok := expectedFrame.(*MaxDataFrame)
			if !ok {
				tb.Fatalf("expected MAX_DATA, but got %v", expectedFrame)
			}
			if *f != *mdf {
				tb.Fatalf("MAX_DATA frame does not match: %v vs %v", f, mdf)
			}
		case *MaxStreamsFrame:
			msf, ok := expectedFrame.(*MaxStreamsFrame)
			if !ok {
				tb.Fatalf("expected MAX_STREAMS, but got %v", expectedFrame)
			}
			if *f != *msf {
				tb.Fatalf("MAX_STREAMS frame does not match: %v vs %v", f, msf)
			}
		case *MaxStreamDataFrame:
			mdf, ok := expectedFrame.(*MaxStreamDataFrame)
			if !ok {
				tb.Fatalf("expected MAX_STREAM_DATA, but got %v", expectedFrame)
			}
			if *f != *mdf {
				tb.Fatalf("MAX_STREAM_DATA frame does not match: %v vs %v", f, mdf)
			}
		case *CryptoFrame:
			cf, ok := expectedFrame.(*CryptoFrame)
			if !ok {
				tb.Fatalf("expected CRYPTO, but got %v", expectedFrame)
			}
			if f.Offset != cf.Offset || !bytes.Equal(f.Data, cf.Data) {
				tb.Fatalf("CRYPTO frame does not match: %v vs %v", f, cf)
			}
		case *PingFrame:
			_ = f
		case *ResetStreamFrame:
			rsf, ok := expectedFrame.(*ResetStreamFrame)
			if !ok {
				tb.Fatalf("expected RESET_STREAM, but got %v", expectedFrame)
			}
			if *f != *rsf {
				tb.Fatalf("RESET_STREAM frame does not match: %v vs %v", f, rsf)
			}
		default:
			tb.Fatalf("Frame type not supported in benchmark: %T", f)
		}
	}
}

func benchmarkFrames(b *testing.B, frames ...Frame) {
	buf := writeFrames(b, frames...)

	parser := NewFrameParser(true, true)
	parser.SetAckDelayExponent(3)

	b.ResetTimer()
	b.ReportAllocs()

	for range b.N {
		parseFrames(b, parser, buf, frames...)
>>>>>>> 893a5941
	}
	return b
}

<<<<<<< HEAD
// This function is used in a benchmark, and also to ensure 0 allocations for StreamFrames
// require causes allocations, we thus need to test manually.
func parseFrames(tb testing.TB, parser *FrameParser, data []byte, frames ...Frame) {
	for _, expectedFrame := range frames {
		frameType, l, err := parser.ParseType(data, protocol.Encryption1RTT)
		if err != nil {
			tb.Fatal(err)
		}
		data = data[l:]

		if frameType.IsStreamFrameType() {
			streamFrame := expectedFrame.(*StreamFrame)
			frame, l, err := ParseStreamFrame(data, frameType, protocol.Version1)
			if err != nil {
				tb.Fatal(err)
			}
			if streamFrame.StreamID != frame.StreamID || streamFrame.Offset != frame.Offset {
				tb.Fatalf("STREAM frame does not match: %v vs %v", streamFrame, frame)
			}
			frame.PutBack()
			data = data[l:]
			continue
		}

		if frameType.IsAckFrameType() {
			af, ok := expectedFrame.(*AckFrame)
			if !ok {
				tb.Fatalf("expected ACK, but got %v", expectedFrame)
			}

			f, l, err := parser.ParseAckFrame(frameType, data, protocol.Encryption1RTT, protocol.Version1)
			if err != nil {
				tb.Fatal(err)
			}
			if f.DelayTime != af.DelayTime {
				tb.Fatalf("ACK frame does not match: %v vs %v", af, f)
			}
			if !slices.Equal(f.AckRanges, af.AckRanges) {
				tb.Fatalf("ACK frame does not match, len(AckRanges) not equal: %v vs %v", af, f)
			}
			data = data[l:]
		} else if frameType.IsDatagramFrameType() {
			df, ok := expectedFrame.(*DatagramFrame)
			if !ok {
				tb.Fatalf("expected DATAGRAM, but got %v", expectedFrame)
			}

			f, l, err := parser.ParseDatagramFrame(frameType, data, protocol.Version1)
			if err != nil {
				tb.Fatal(err)
			}
			if df.DataLenPresent != f.DataLenPresent || !bytes.Equal(df.Data, f.Data) {
				tb.Fatalf("DATAGRAM frame does not match: %v vs %v", df, f)
			}
			data = data[l:]
		} else {
			f, l, err := parser.ParseLessCommonFrame(frameType, data, protocol.Version1)
			if err != nil {
				tb.Fatal(err)
			}

			switch frameType {
			case FrameTypeMaxData:
				mdf, ok := expectedFrame.(*MaxDataFrame)
				if !ok {
					tb.Fatalf("expected MAX_DATA, but got %v", expectedFrame)
				}
				if *f.(*MaxDataFrame) != *mdf {
					tb.Fatalf("MAX_DATA frame does not match: %v vs %v", f, mdf)
				}
			case FrameTypeUniMaxStreams:
				msf, ok := expectedFrame.(*MaxStreamsFrame)
				if !ok {
					tb.Fatalf("expected MAX_STREAMS, but got %v", expectedFrame)
				}
				if *f.(*MaxStreamsFrame) != *msf {
					tb.Fatalf("MAX_STREAMS frame does not match: %v vs %v", f, msf)
				}
			case FrameTypeMaxStreamData:
				mdf, ok := expectedFrame.(*MaxStreamDataFrame)
				if !ok {
					tb.Fatalf("expected MAX_STREAM_DATA, but got %v", expectedFrame)
				}
				if *f.(*MaxStreamDataFrame) != *mdf {
					tb.Fatalf("MAX_STREAM_DATA frame does not match: %v vs %v", f, mdf)
				}
			case FrameTypeCrypto:
				cf, ok := expectedFrame.(*CryptoFrame)
				if !ok {
					tb.Fatalf("expected CRYPTO, but got %v", expectedFrame)
				}
				frame := f.(*CryptoFrame)
				if frame.Offset != cf.Offset || !bytes.Equal(frame.Data, cf.Data) {
					tb.Fatalf("CRYPTO frame does not match: %v vs %v", f, cf)
				}
			case FrameTypePing:
				_ = f.(*PingFrame)
			case FrameTypeResetStream:
				rsf, ok := expectedFrame.(*ResetStreamFrame)
				if !ok {
					tb.Fatalf("expected RESET_STREAM, but got %v", expectedFrame)
				}
				if *f.(*ResetStreamFrame) != *rsf {
					tb.Fatalf("RESET_STREAM frame does not match: %v vs %v", f, rsf)
				}
			default:
				tb.Fatalf("Frame type not supported in benchmark or should not occur: %v", frameType)
			}
			data = data[l:]
		}
	}
}

func TestFrameParserAllocs(t *testing.T) {
	t.Run("STREAM", func(t *testing.T) {
		var frames []Frame
		for i := range 10 {
			frames = append(frames, &StreamFrame{
				StreamID:       protocol.StreamID(1337 + i),
				Offset:         protocol.ByteCount(1e7 + i),
				Data:           make([]byte, 200+i),
				DataLenPresent: true,
			})
		}
		require.Zero(t, testFrameParserAllocs(t, frames))
	})

	t.Run("ACK", func(t *testing.T) {
		var frames []Frame
		for i := range 10 {
			frames = append(frames, &AckFrame{
				AckRanges: []AckRange{
					{Smallest: protocol.PacketNumber(5000 + i), Largest: protocol.PacketNumber(5200 + i)},
					{Smallest: protocol.PacketNumber(1 + i), Largest: protocol.PacketNumber(4200 + i)},
				},
				DelayTime: time.Duration(int64(time.Millisecond) * int64(i)),
				ECT0:      uint64(5000 + i),
				ECT1:      uint64(i),
				ECNCE:     uint64(10 + i),
			})
		}
		require.Zero(t, testFrameParserAllocs(t, frames))
	})
}

func testFrameParserAllocs(t *testing.T, frames []Frame) float64 {
	buf := writeFrames(t, frames...)
	parser := NewFrameParser(true, true)
	parser.SetAckDelayExponent(3)

	return testing.AllocsPerRun(100, func() {
		parseFrames(t, parser, buf, frames...)
	})
}

func BenchmarkParseOtherFrames(b *testing.B) {
	frames := []Frame{
		&MaxDataFrame{MaximumData: 123456},
		&MaxStreamsFrame{MaxStreamNum: 10},
		&MaxStreamDataFrame{StreamID: 1337, MaximumStreamData: 1e6},
		&CryptoFrame{Offset: 1000, Data: make([]byte, 128)},
		&PingFrame{},
		&ResetStreamFrame{StreamID: 87654, ErrorCode: 1234, FinalSize: 1e8},
	}
	benchmarkFrames(b, frames...)
}

func BenchmarkParseAckFrame(b *testing.B) {
	var frames []Frame
	for i := range 10 {
		frames = append(frames, &AckFrame{
			AckRanges: []AckRange{
				{Smallest: protocol.PacketNumber(5000 + i), Largest: protocol.PacketNumber(5200 + i)},
				{Smallest: protocol.PacketNumber(1 + i), Largest: protocol.PacketNumber(4200 + i)},
			},
			DelayTime: time.Duration(int64(time.Millisecond) * int64(i)),
			ECT0:      uint64(5000 + i),
			ECT1:      uint64(i),
			ECNCE:     uint64(10 + i),
		})
	}
	benchmarkFrames(b, frames...)
}

func BenchmarkParseStreamFrame(b *testing.B) {
	var frames []Frame
	for i := range 10 {
		frames = append(frames, &StreamFrame{
			StreamID:       protocol.StreamID(1337 + i),
			Offset:         protocol.ByteCount(1e7 + i),
			Data:           make([]byte, 200+i),
			DataLenPresent: true,
		})
	}
	benchmarkFrames(b, frames...)
}

func BenchmarkParseDatagramFrame(b *testing.B) {
	var frames []Frame
	for range 10 {
		frames = append(frames, &DatagramFrame{
			Data:           make([]byte, 200),
			DataLenPresent: true,
		})
	}
	benchmarkFrames(b, frames...)
}

func benchmarkFrames(b *testing.B, frames ...Frame) {
	buf := writeFrames(b, frames...)

	parser := NewFrameParser(true, true)
	parser.SetAckDelayExponent(3)

	b.ResetTimer()
	b.ReportAllocs()

	for range b.N {
		parseFrames(b, parser, buf, frames...)
	}
=======
func BenchmarkParseOtherFrames(b *testing.B) {
	frames := []Frame{
		&MaxDataFrame{MaximumData: 123456},
		&MaxStreamsFrame{MaxStreamNum: 10},
		&MaxStreamDataFrame{StreamID: 1337, MaximumStreamData: 1e6},
		&CryptoFrame{Offset: 1000, Data: make([]byte, 128)},
		&PingFrame{},
		&ResetStreamFrame{StreamID: 87654, ErrorCode: 1234, FinalSize: 1e8},
	}
	benchmarkFrames(b, frames...)
}

func BenchmarkParseAckFrame(b *testing.B) {
	var frames []Frame
	for i := range 10 {
		frames = append(frames, &AckFrame{
			AckRanges: []AckRange{
				{Smallest: protocol.PacketNumber(5000 + i), Largest: protocol.PacketNumber(5200 + i)},
				{Smallest: protocol.PacketNumber(1 + i), Largest: protocol.PacketNumber(4200 + i)},
			},
			DelayTime: time.Duration(int64(time.Millisecond) * int64(i)),
			ECT0:      uint64(5000 + i),
			ECT1:      uint64(i),
			ECNCE:     uint64(10 + i),
		})
	}
	benchmarkFrames(b, frames...)
}

func BenchmarkParseStreamFrame(b *testing.B) {
	var frames []Frame
	for i := range 10 {
		data := make([]byte, 200+i)
		rand.Read(data)
		frames = append(frames, &StreamFrame{
			StreamID:       protocol.StreamID(1337 + i),
			Offset:         protocol.ByteCount(1e7 + i),
			Data:           data,
			DataLenPresent: true,
		})
	}
	benchmarkFrames(b, frames...)
}

func BenchmarkParseDatagramFrame(b *testing.B) {
	var frames []Frame
	for i := range 10 {
		data := make([]byte, 200+i)
		rand.Read(data)
		frames = append(frames, &DatagramFrame{
			Data:           data,
			DataLenPresent: true,
		})
	}
	benchmarkFrames(b, frames...)
>>>>>>> 893a5941
}<|MERGE_RESOLUTION|>--- conflicted
+++ resolved
@@ -2,12 +2,9 @@
 
 import (
 	"bytes"
-<<<<<<< HEAD
+	"crypto/rand"
 	"fmt"
 	"io"
-=======
-	"crypto/rand"
->>>>>>> 893a5941
 	"slices"
 	"testing"
 	"time"
@@ -553,119 +550,12 @@
 		var err error
 		b, err = f.Append(b, protocol.Version1)
 		require.NoError(tb, err)
-<<<<<<< HEAD
-=======
 	}
 	return b
 }
 
 // This function is used in benchmarks, and also to ensure zero allocation for STREAM frame parsing.
 // We can therefore not use the require framework, as it allocates.
-func parseFrames(tb testing.TB, parser *FrameParser, data []byte, frames ...Frame) {
-	for _, expectedFrame := range frames {
-		l, frame, err := parser.ParseNext(data, protocol.Encryption1RTT, protocol.Version1)
-		if err != nil {
-			tb.Fatal(err)
-		}
-		data = data[l:]
-		if frame == nil {
-			break
-		}
-
-		// Use type switch approach (like master branch)
-		switch f := frame.(type) {
-		case *StreamFrame:
-			sf := expectedFrame.(*StreamFrame)
-			if sf.StreamID != f.StreamID || sf.Offset != f.Offset || !bytes.Equal(sf.Data, f.Data) {
-				tb.Fatalf("STREAM frame does not match: %v vs %v", sf, f)
-			}
-			f.PutBack()
-		case *AckFrame:
-			af, ok := expectedFrame.(*AckFrame)
-			if !ok {
-				tb.Fatalf("expected ACK, but got %v", expectedFrame)
-			}
-			if f.DelayTime != af.DelayTime || f.ECNCE != af.ECNCE || f.ECT0 != af.ECT0 || f.ECT1 != af.ECT1 {
-				tb.Fatalf("ACK frame does not match: %v vs %v", af, f)
-			}
-			if !slices.Equal(f.AckRanges, af.AckRanges) {
-				tb.Fatalf("ACK frame ACK ranges don't match: %v vs %v", af, f)
-			}
-		case *DatagramFrame:
-			df, ok := expectedFrame.(*DatagramFrame)
-			if !ok {
-				tb.Fatalf("expected DATAGRAM, but got %v", expectedFrame)
-			}
-			if df.DataLenPresent != f.DataLenPresent || !bytes.Equal(df.Data, f.Data) {
-				tb.Fatalf("DATAGRAM frame does not match: %v vs %v", df, f)
-			}
-		case *MaxDataFrame:
-			mdf, ok := expectedFrame.(*MaxDataFrame)
-			if !ok {
-				tb.Fatalf("expected MAX_DATA, but got %v", expectedFrame)
-			}
-			if *f != *mdf {
-				tb.Fatalf("MAX_DATA frame does not match: %v vs %v", f, mdf)
-			}
-		case *MaxStreamsFrame:
-			msf, ok := expectedFrame.(*MaxStreamsFrame)
-			if !ok {
-				tb.Fatalf("expected MAX_STREAMS, but got %v", expectedFrame)
-			}
-			if *f != *msf {
-				tb.Fatalf("MAX_STREAMS frame does not match: %v vs %v", f, msf)
-			}
-		case *MaxStreamDataFrame:
-			mdf, ok := expectedFrame.(*MaxStreamDataFrame)
-			if !ok {
-				tb.Fatalf("expected MAX_STREAM_DATA, but got %v", expectedFrame)
-			}
-			if *f != *mdf {
-				tb.Fatalf("MAX_STREAM_DATA frame does not match: %v vs %v", f, mdf)
-			}
-		case *CryptoFrame:
-			cf, ok := expectedFrame.(*CryptoFrame)
-			if !ok {
-				tb.Fatalf("expected CRYPTO, but got %v", expectedFrame)
-			}
-			if f.Offset != cf.Offset || !bytes.Equal(f.Data, cf.Data) {
-				tb.Fatalf("CRYPTO frame does not match: %v vs %v", f, cf)
-			}
-		case *PingFrame:
-			_ = f
-		case *ResetStreamFrame:
-			rsf, ok := expectedFrame.(*ResetStreamFrame)
-			if !ok {
-				tb.Fatalf("expected RESET_STREAM, but got %v", expectedFrame)
-			}
-			if *f != *rsf {
-				tb.Fatalf("RESET_STREAM frame does not match: %v vs %v", f, rsf)
-			}
-		default:
-			tb.Fatalf("Frame type not supported in benchmark: %T", f)
-		}
-	}
-}
-
-func benchmarkFrames(b *testing.B, frames ...Frame) {
-	buf := writeFrames(b, frames...)
-
-	parser := NewFrameParser(true, true)
-	parser.SetAckDelayExponent(3)
-
-	b.ResetTimer()
-	b.ReportAllocs()
-
-	for range b.N {
-		parseFrames(b, parser, buf, frames...)
->>>>>>> 893a5941
-	}
-	return b
-}
-
-<<<<<<< HEAD
-// This function is used in a benchmark, and also to ensure 0 allocations for StreamFrames
-// require causes allocations, we thus need to test manually.
 func parseFrames(tb testing.TB, parser *FrameParser, data []byte, frames ...Frame) {
 	for _, expectedFrame := range frames {
 		frameType, l, err := parser.ParseType(data, protocol.Encryption1RTT)
@@ -675,13 +565,13 @@
 		data = data[l:]
 
 		if frameType.IsStreamFrameType() {
-			streamFrame := expectedFrame.(*StreamFrame)
+			sf := expectedFrame.(*StreamFrame)
 			frame, l, err := ParseStreamFrame(data, frameType, protocol.Version1)
 			if err != nil {
 				tb.Fatal(err)
 			}
-			if streamFrame.StreamID != frame.StreamID || streamFrame.Offset != frame.Offset {
-				tb.Fatalf("STREAM frame does not match: %v vs %v", streamFrame, frame)
+			if sf.StreamID != frame.StreamID || sf.Offset != frame.Offset {
+				tb.Fatalf("STREAM frame does not match: %v vs %v", sf, frame)
 			}
 			frame.PutBack()
 			data = data[l:]
@@ -695,17 +585,20 @@
 			}
 
 			f, l, err := parser.ParseAckFrame(frameType, data, protocol.Encryption1RTT, protocol.Version1)
-			if err != nil {
+			if f.DelayTime != af.DelayTime || f.ECNCE != af.ECNCE || f.ECT0 != af.ECT0 || f.ECT1 != af.ECT1 {
 				tb.Fatal(err)
 			}
 			if f.DelayTime != af.DelayTime {
 				tb.Fatalf("ACK frame does not match: %v vs %v", af, f)
 			}
 			if !slices.Equal(f.AckRanges, af.AckRanges) {
-				tb.Fatalf("ACK frame does not match, len(AckRanges) not equal: %v vs %v", af, f)
+				tb.Fatalf("ACK frame ACK ranges don't match: %v vs %v", af, f)
 			}
 			data = data[l:]
-		} else if frameType.IsDatagramFrameType() {
+			continue
+		}
+
+		if frameType.IsDatagramFrameType() {
 			df, ok := expectedFrame.(*DatagramFrame)
 			if !ok {
 				tb.Fatalf("expected DATAGRAM, but got %v", expectedFrame)
@@ -719,60 +612,63 @@
 				tb.Fatalf("DATAGRAM frame does not match: %v vs %v", df, f)
 			}
 			data = data[l:]
-		} else {
-			f, l, err := parser.ParseLessCommonFrame(frameType, data, protocol.Version1)
-			if err != nil {
-				tb.Fatal(err)
-			}
-
-			switch frameType {
-			case FrameTypeMaxData:
-				mdf, ok := expectedFrame.(*MaxDataFrame)
-				if !ok {
-					tb.Fatalf("expected MAX_DATA, but got %v", expectedFrame)
-				}
-				if *f.(*MaxDataFrame) != *mdf {
-					tb.Fatalf("MAX_DATA frame does not match: %v vs %v", f, mdf)
-				}
-			case FrameTypeUniMaxStreams:
-				msf, ok := expectedFrame.(*MaxStreamsFrame)
-				if !ok {
-					tb.Fatalf("expected MAX_STREAMS, but got %v", expectedFrame)
-				}
-				if *f.(*MaxStreamsFrame) != *msf {
-					tb.Fatalf("MAX_STREAMS frame does not match: %v vs %v", f, msf)
-				}
-			case FrameTypeMaxStreamData:
-				mdf, ok := expectedFrame.(*MaxStreamDataFrame)
-				if !ok {
-					tb.Fatalf("expected MAX_STREAM_DATA, but got %v", expectedFrame)
-				}
-				if *f.(*MaxStreamDataFrame) != *mdf {
-					tb.Fatalf("MAX_STREAM_DATA frame does not match: %v vs %v", f, mdf)
-				}
-			case FrameTypeCrypto:
-				cf, ok := expectedFrame.(*CryptoFrame)
-				if !ok {
-					tb.Fatalf("expected CRYPTO, but got %v", expectedFrame)
-				}
-				frame := f.(*CryptoFrame)
-				if frame.Offset != cf.Offset || !bytes.Equal(frame.Data, cf.Data) {
-					tb.Fatalf("CRYPTO frame does not match: %v vs %v", f, cf)
-				}
-			case FrameTypePing:
-				_ = f.(*PingFrame)
-			case FrameTypeResetStream:
-				rsf, ok := expectedFrame.(*ResetStreamFrame)
-				if !ok {
-					tb.Fatalf("expected RESET_STREAM, but got %v", expectedFrame)
-				}
-				if *f.(*ResetStreamFrame) != *rsf {
-					tb.Fatalf("RESET_STREAM frame does not match: %v vs %v", f, rsf)
-				}
-			default:
-				tb.Fatalf("Frame type not supported in benchmark or should not occur: %v", frameType)
+			continue
+		}
+
+		f, l, err := parser.ParseLessCommonFrame(frameType, data, protocol.Version1)
+		if err != nil {
+			tb.Fatal(err)
+		}
+		data = data[l:]
+
+		switch frameType {
+		case FrameTypeMaxData:
+			mdf, ok := expectedFrame.(*MaxDataFrame)
+			if !ok {
+				tb.Fatalf("expected MAX_DATA, but got %v", expectedFrame)
+			}
+			if *f.(*MaxDataFrame) != *mdf {
+				tb.Fatalf("MAX_DATA frame does not match: %v vs %v", f, mdf)
+			}
+		case FrameTypeUniMaxStreams:
+			msf, ok := expectedFrame.(*MaxStreamsFrame)
+			if !ok {
+				tb.Fatalf("expected MAX_STREAMS, but got %v", expectedFrame)
+			}
+			if *f.(*MaxStreamsFrame) != *msf {
+				tb.Fatalf("MAX_STREAMS frame does not match: %v vs %v", f, msf)
+			}
+		case FrameTypeMaxStreamData:
+			mdf, ok := expectedFrame.(*MaxStreamDataFrame)
+			if !ok {
+				tb.Fatalf("expected MAX_STREAM_DATA, but got %v", expectedFrame)
+			}
+			if *f.(*MaxStreamDataFrame) != *mdf {
+				tb.Fatalf("MAX_STREAM_DATA frame does not match: %v vs %v", f, mdf)
+			}
+		case FrameTypeCrypto:
+			cf, ok := expectedFrame.(*CryptoFrame)
+			if !ok {
+				tb.Fatalf("expected CRYPTO, but got %v", expectedFrame)
+			}
+			frame := f.(*CryptoFrame)
+			if frame.Offset != cf.Offset || !bytes.Equal(frame.Data, cf.Data) {
+				tb.Fatalf("CRYPTO frame does not match: %v vs %v", f, cf)
+			}
+		case FrameTypePing:
+			_ = f.(*PingFrame)
+		case FrameTypeResetStream:
+			rsf, ok := expectedFrame.(*ResetStreamFrame)
+			if !ok {
+				tb.Fatalf("expected RESET_STREAM, but got %v", expectedFrame)
+			}
+			if *f.(*ResetStreamFrame) != *rsf {
+				tb.Fatalf("RESET_STREAM frame does not match: %v vs %v", f, rsf)
 			}
 			data = data[l:]
+			continue
+		default:
+			tb.Fatalf("Frame type not supported in benchmark or should not occur: %v", frameType)
 		}
 	}
 }
@@ -851,72 +747,6 @@
 func BenchmarkParseStreamFrame(b *testing.B) {
 	var frames []Frame
 	for i := range 10 {
-		frames = append(frames, &StreamFrame{
-			StreamID:       protocol.StreamID(1337 + i),
-			Offset:         protocol.ByteCount(1e7 + i),
-			Data:           make([]byte, 200+i),
-			DataLenPresent: true,
-		})
-	}
-	benchmarkFrames(b, frames...)
-}
-
-func BenchmarkParseDatagramFrame(b *testing.B) {
-	var frames []Frame
-	for range 10 {
-		frames = append(frames, &DatagramFrame{
-			Data:           make([]byte, 200),
-			DataLenPresent: true,
-		})
-	}
-	benchmarkFrames(b, frames...)
-}
-
-func benchmarkFrames(b *testing.B, frames ...Frame) {
-	buf := writeFrames(b, frames...)
-
-	parser := NewFrameParser(true, true)
-	parser.SetAckDelayExponent(3)
-
-	b.ResetTimer()
-	b.ReportAllocs()
-
-	for range b.N {
-		parseFrames(b, parser, buf, frames...)
-	}
-=======
-func BenchmarkParseOtherFrames(b *testing.B) {
-	frames := []Frame{
-		&MaxDataFrame{MaximumData: 123456},
-		&MaxStreamsFrame{MaxStreamNum: 10},
-		&MaxStreamDataFrame{StreamID: 1337, MaximumStreamData: 1e6},
-		&CryptoFrame{Offset: 1000, Data: make([]byte, 128)},
-		&PingFrame{},
-		&ResetStreamFrame{StreamID: 87654, ErrorCode: 1234, FinalSize: 1e8},
-	}
-	benchmarkFrames(b, frames...)
-}
-
-func BenchmarkParseAckFrame(b *testing.B) {
-	var frames []Frame
-	for i := range 10 {
-		frames = append(frames, &AckFrame{
-			AckRanges: []AckRange{
-				{Smallest: protocol.PacketNumber(5000 + i), Largest: protocol.PacketNumber(5200 + i)},
-				{Smallest: protocol.PacketNumber(1 + i), Largest: protocol.PacketNumber(4200 + i)},
-			},
-			DelayTime: time.Duration(int64(time.Millisecond) * int64(i)),
-			ECT0:      uint64(5000 + i),
-			ECT1:      uint64(i),
-			ECNCE:     uint64(10 + i),
-		})
-	}
-	benchmarkFrames(b, frames...)
-}
-
-func BenchmarkParseStreamFrame(b *testing.B) {
-	var frames []Frame
-	for i := range 10 {
 		data := make([]byte, 200+i)
 		rand.Read(data)
 		frames = append(frames, &StreamFrame{
@@ -940,5 +770,18 @@
 		})
 	}
 	benchmarkFrames(b, frames...)
->>>>>>> 893a5941
+}
+
+func benchmarkFrames(b *testing.B, frames ...Frame) {
+	buf := writeFrames(b, frames...)
+
+	parser := NewFrameParser(true, true)
+	parser.SetAckDelayExponent(3)
+
+	b.ResetTimer()
+	b.ReportAllocs()
+
+	for range b.N {
+		parseFrames(b, parser, buf, frames...)
+	}
 }